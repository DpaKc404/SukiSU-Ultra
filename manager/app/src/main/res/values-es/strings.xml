<?xml version="1.0" encoding="utf-8"?>
<resources>
    <string name="home">Inicio</string>
    <string name="home_not_installed">No instalado</string>
    <string name="home_click_to_install">Haz clic para instalar</string>
    <string name="home_working">Funcionando</string>
    <string name="home_working_version">Versión: %d</string>
    <string name="home_superuser_count">Superusuarios: %d</string>
    <string name="home_module_count">Módulos: %d</string>
    <string name="home_unsupported">Sin soporte</string>
    <string name="home_unsupported_reason">KernelSU solo admite kernels GKI por ahora</string>
    <string name="home_kernel">Versión del kernel</string>
    <string name="home_susfs">SuSFS: %s</string>
    <string name="home_susfs_version">Versión SuSFS</string>
    <string name="home_susfs_sus_su">SuS SU</string>
    <string name="home_manager_version">Versión del gestor</string>
    <string name="home_fingerprint">Huella del dispositivo</string>
    <string name="home_selinux_status">Estado de SELinux</string>
    <string name="selinux_status_disabled">Desactivado</string>
    <string name="selinux_status_enforcing">Estricto</string>
    <string name="selinux_status_permissive">Permisivo</string>
    <string name="selinux_status_unknown">Desconocido</string>
    <string name="superuser">Superusuario</string>
    <string name="module_failed_to_enable">Error al activar el módulo: %s</string>
    <string name="module_failed_to_disable">Error al desactivar el módulo: %s</string>
    <string name="module_empty">Ningún módulo instalado</string>
    <string name="module">Módulo</string>
    <string name="module_sort_action_first">Ordenar (Acción primero)</string>
    <string name="module_sort_enabled_first">Ordenar (Activado primero)</string>
    <string name="uninstall">Desinstalar</string>
    <string name="restore">Restaurar</string>
    <string name="module_install">Instalar</string>
    <string name="install">Instalar</string>
    <string name="reboot">Reiniciar</string>
    <string name="settings">Ajustes</string>
    <string name="reboot_userspace">Reinicio suave</string>
    <string name="reboot_recovery">Reiniciar en modo de recuperación</string>
    <string name="reboot_bootloader">Reiniciar en modo de arranque</string>
    <string name="reboot_download">Reiniciar en modo Download</string>
    <string name="reboot_edl">Reiniciar en modo EDL</string>
    <string name="about">Acerca de</string>
    <string name="module_uninstall_confirm">¿Está seguro de que desea desinstalar el módulo %s?</string>
    <string name="module_uninstall_success">%s desinstalado</string>
    <string name="module_uninstall_failed">Fallo al desinstalar: %s</string>
    <string name="module_version">Versión</string>
    <string name="module_author">Autor</string>
    <string name="refresh">Refrescar</string>
    <string name="show_system_apps">Mostrar aplicaciones del sistema</string>
    <string name="hide_system_apps">Ocultar aplicaciones del sistema</string>
    <string name="send_log">Enviar registros</string>
    <string name="safe_mode">Modo seguro</string>
    <string name="reboot_to_apply">Reinicia para aplicar cambios</string>
    <string name="module_magisk_conflict">¡Los módulos no están disponibles debido a un conflicto con Magisk!</string>
    <string name="home_learn_kernelsu">Aprende KernelSU</string>
    <string name="home_learn_kernelsu_url">https://kernelsu.org/guide/what-is-kernelsu.html</string>
    <string name="home_click_to_learn_kernelsu">Aprende a instalar KernelSU y a utilizar módulos</string>
    <string name="home_support_title">Apóyanos</string>
    <string name="home_support_content">KernelSU es, y siempre será, gratuito y de código abierto. Sin embargo, puedes demostrarnos que te importamos haciendo una donación.</string>
    <string name="about_source_code"><![CDATA[Ver el código fuente en %1$s<br/>Únete a nuestro canal %2$s]]></string>
    <string name="profile_default">Predeterminado</string>
    <string name="profile_template">Plantilla</string>
    <string name="profile_custom">Personalizado</string>
    <string name="profile_name">Nombre de perfil</string>
    <string name="profile_namespace">Montaje del espacio de nombres</string>
    <string name="profile_namespace_inherited">Heredado</string>
    <string name="profile_namespace_global">Global</string>
    <string name="profile_namespace_individual">Individual</string>
    <string name="profile_groups">Grupos</string>
    <string name="profile_capabilities">Capacidades</string>
    <string name="profile_selinux_context">Contexto SELinux</string>
    <string name="profile_umount_modules">Desmontar módulos</string>
    <string name="failed_to_update_app_profile">Error al actualizar el perfil de la aplicación para %s</string>
    <string name="require_kernel_version" formatted="false">La versión %d actual de KernelSU es demasiado baja para que el gestor funcione correctamente. Por favor, ¡actualice a la versión %d o superior!</string>
    <string name="settings_umount_modules_default">Desmontar módulos por defecto</string>
    <string name="settings_umount_modules_default_summary">El valor global predeterminado para \"Umount modules\" en App Profile. Si está activado, eliminará todas las modificaciones de módulos del sistema para las apps que no tengan un perfil establecido.</string>
    <string name="settings_susfs_toggle">Desactivar kprobe hooks</string>
    <string name="profile_umount_modules_summary">Activar esta opción permitirá a KernelSU restaurar cualquier archivo modificado por los módulos para esta aplicación.</string>
    <string name="profile_selinux_domain">Dominio</string>
    <string name="profile_selinux_rules">Reglas</string>
    <string name="module_update">Actualizar</string>
    <string name="module_downloading">Descargando módulo: %s</string>
    <string name="module_start_downloading">Iniciar descarga: %s</string>
    <string name="new_version_available">La nueva versión %s está disponible, haga clic para actualizar.</string>
    <string name="launch_app">Iniciar</string>
    <string name="force_stop_app" formatted="false">Forzar detención</string>
    <string name="restart_app">Reiniciar</string>
    <string name="failed_to_update_sepolicy">Error al actualizar las reglas SELinux para: %s</string>
    <string name="module_changelog">Registro de cambios</string>
    <string name="settings_profile_template">Plantilla de perfil de aplicación</string>
    <string name="settings_profile_template_summary">Gestionar la plantilla local y en línea de App Profile</string>
    <string name="app_profile_template_create">Crear plantilla</string>
    <string name="app_profile_template_edit">Editar plantilla</string>
    <string name="app_profile_template_id">ID</string>
    <string name="app_profile_template_id_invalid">ID de plantilla no válida</string>
    <string name="app_profile_template_name">Nombre</string>
    <string name="app_profile_template_description">Descripción</string>
    <string name="app_profile_template_save">Guardar</string>
    <string name="app_profile_template_delete">Eliminar</string>
    <string name="app_profile_template_view">Ver plantilla</string>
    <string name="app_profile_template_readonly">Sólo lectura</string>
    <string name="app_profile_template_id_exist">¡El ID de plantilla ya existe!</string>
    <string name="app_profile_import_export">Importar/Exportar</string>
    <string name="app_profile_import_from_clipboard">Importar desde el portapapeles</string>
    <string name="app_profile_export_to_clipboard">Exportar al portapapeles</string>
    <string name="app_profile_template_export_empty">¡No se encuentra la plantilla local para exportar!</string>
    <string name="app_profile_template_import_success">Importado con éxito</string>
    <string name="app_profile_template_sync">Sincronizar plantillas en línea</string>
    <string name="app_profile_template_save_failed">No se ha podido guardar la plantilla</string>
    <string name="app_profile_template_import_empty">¡El portapapeles está vacío!</string>
    <string name="module_changelog_failed">Fallo en la obtención del registro de cambios: %s</string>
    <string name="settings_check_update">Comprobar actualización</string>
    <string name="settings_check_update_summary">Comprobación automática de actualizaciones al abrir la aplicación</string>
    <string name="grant_root_failed">¡No se ha podido conceder el acceso root!</string>
    <string name="action">Aktion</string>
    <string name="open">Abrir</string>
    <string name="enable_web_debugging">Activar la depuración de WebView</string>
    <string name="enable_web_debugging_summary">Puede ser usado para depurar WebUI, por favor habilítalo sólo cuando sea necesario.</string>
    <string name="direct_install">Instalación directa (Recomendada)</string>
    <string name="select_file">Seleccione un archivo</string>
    <string name="install_inactive_slot">Instalar en ranura inactiva (Después de OTA)</string>
    <string name="install_inactive_slot_warning">¡Su dispositivo será **FORZADO** a arrancar en la ranura inactiva actual después de un reinicio!\nUtilice esta opción sólo después de que la OTA se haya realizado.\n¿Continuar?</string>
    <string name="install_next">Siguiente</string>
    <string name="select_file_tip">Se recomienda la imagen de partición %1$s</string>
    <string name="select_kmi">Selecciona KMI</string>
    <string name="settings_uninstall">Desinstalar</string>
    <string name="settings_uninstall_temporary">Desinstalar temporalmente</string>
    <string name="settings_uninstall_permanent">Desinstalar permanentemente</string>
    <string name="settings_restore_stock_image">Restaurar imagen de archivo</string>
    <string name="settings_uninstall_temporary_message">Desinstalar temporalmente KernelSU, restaurar al estado original tras el siguiente reinicio.</string>
    <string name="settings_uninstall_permanent_message">Desinstalar KernelSU (Root y todos los módulos) completa y permanentemente.</string>
    <string name="settings_restore_stock_image_message">Restaurar la imagen de fábrica stock (Si existe una copia de seguridad), por lo general se utiliza antes de OTA; si necesita desinstalar KernelSU, por favor, utilice \"Desinstalar permanentemente\".</string>
    <string name="flashing">Intermitencia</string>
    <string name="flash_success">Éxito de Flash</string>
    <string name="flash_failed">Flash falló</string>
    <string name="selected_lkm">LKM seleccionado: %s</string>
    <string name="save_log">Guardar registros</string>
    <string name="log_saved">Registro guardado</string>
    <string name="status_supported">Apóyanos</string>
    <string name="status_not_supported">No soportado</string>
    <string name="status_unknown">Desconocido</string>
    <string name="sus_su_mode">Modo SuS SU:</string>
    <!-- Module related -->
    <string name="module_install_confirm">¿confirmar la instalación del módulo %1$s?</string>
    <string name="unknown_module">módulo desconocido</string>
    <!-- Restore related -->
    <string name="restore_confirm_title">Confirmar restauración del módulo</string>
    <string name="restore_confirm_message">Esta operación sobrescribirá todos los módulos existentes. ¿Continuar?</string>
    <string name="confirm">Confirmar</string>
    <string name="cancel">Cancelar</string>
    <!-- Backup related -->
    <string name="backup_success">Copia de seguridad exitosa (tar.gz)</string>
    <string name="backup_failed">Copia de seguridad fallida: %1$s</string>
    <string name="backup_modules">módulos de respaldo</string>
    <string name="restore_modules">restaurar módulos</string>
    <!-- Restore related messages -->
    <string name="restore_success">Módulos restaurados con éxito, se requiere reiniciar</string>
    <string name="restore_failed">Restauración fallida: %1$s</string>
    <string name="restart_now">Reiniciar ahora</string>
    <string name="unknown_error">Error desconocido</string>
    <!-- Command related -->
    <string name="command_execution_failed">Ejecución del comando fallida: %1$s</string>
    <!-- Allowlist related -->
    <string name="allowlist_backup_success">Copia de seguridad correcta</string>
    <string name="allowlist_backup_failed">Copia de seguridad de lista fallida: %1$s</string>
    <string name="allowlist_restore_confirm_title">Confirmar restauración de lista de permisos</string>
    <string name="allowlist_restore_confirm_message">Esta operación sobrescribirá la lista permitida actual. ¿Continuar?</string>
    <string name="allowlist_restore_success">Lista restaurada correctamente</string>
    <string name="allowlist_restore_failed">Restauración de lista de permisos falló: %1$s</string>
    <string name="backup_allowlist">Copia de seguridad lista</string>
    <string name="restore_allowlist">Restaurar lista de permisos</string>
    <string name="settings_custom_background">Fondo de aplicación personalizado</string>
    <string name="settings_custom_background_summary">Seleccionar una imagen como fondo</string>
    <string name="settings_card_alpha">Transparencia de la barra de navegación</string>
    <string name="settings_restore_default">Restaurar</string>
    <string name="home_android_version">Versión de Android</string>
    <string name="home_device_model">Modelo del dispositivo</string>
    <string name="su_not_allowed">No se permite conceder superusuario a %s</string>
    <string name="settings_disable_su">Desactivar compatibilidad su</string>
    <string name="settings_disable_su_summary">Deshabilita temporalmente cualquier aplicación para obtener privilegios de root a través del comando de \"it\" (los procesos de root existentes no se verán afectados).</string>
    <string name="using_mksu_manager">Estás usando el administrador de la Beta de SukiSU</string>
    <string name="module_install_multiple_confirm">¿Está seguro que desea instalar los módulos %d seleccionados?</string>
    <string name="module_install_multiple_confirm_with_names">Sure you want to install the following %1$d modules? \n\n%2$s</string>
    <string name="more_settings">Opciones avanzadas</string>
    <string name="selinux">SELinux</string>
<<<<<<< HEAD
    <string name="selinux_enabled">Enabled</string>
    <string name="selinux_disabled">Disabled</string>
    <string name="simple_mode">Simplicity mode</string>
    <string name="simple_mode_summary">Hides unnecessary cards when turned on</string>
    <string name="hide_kernel_kernelsu_version">Hide kernel version</string>
    <string name="hide_kernel_kernelsu_version_summary">Hide kernel version</string>
    <string name="hide_other_info">Hide other info</string>
    <string name="hide_other_info_summary">Hides information about the number of super users, modules and KPM modules on the home page</string>
    <string name="hide_susfs_status">Hide SuSFS status</string>
    <string name="hide_susfs_status_summary">Hide SuSFS status information on the home page</string>
    <string name="hide_link_card">Hide Link Card Status</string>
    <string name="hide_link_card_summary">Hide link card information on the home page</string>
    <string name="theme_mode">Theme</string>
    <string name="theme_follow_system">Follow system</string>
    <string name="theme_light">Light</string>
    <string name="theme_dark">Dark</string>
    <string name="manual_hook">Manual Hook</string>
    <string name="dynamic_color_title">Dynamic colours</string>
    <string name="dynamic_color_summary">Dynamic colours using system themes</string>
    <string name="choose_theme_color">Choose a theme colour</string>
    <string name="color_default">Blue</string>
    <string name="color_green">Green</string>
    <string name="color_purple">Purple</string>
    <string name="color_orange">Orange</string>
    <string name="color_pink">Pink</string>
    <string name="color_gray">Gray</string>
    <string name="flash_option">Brush Options</string>
    <string name="flash_option_tip">Select the file to be flashed</string>
=======
    <string name="selinux_enabled">Habilitado</string>
    <string name="selinux_disabled">Desactivado</string>
    <string name="simple_mode">Modo de simplicidad</string>
    <string name="simple_mode_summary">Ocultar tarjetas innecesarias al encender</string>
    <string name="hide_kernel_kernelsu_version">Ocultar versión del núcleo</string>
    <string name="hide_kernel_kernelsu_version_summary">Ocultar versión del núcleo</string>
    <string name="hide_other_info">Ocultar otra información</string>
    <string name="hide_other_info_summary">Oculta información sobre el número de superusuarios, módulos y módulos KPM en la página de inicio</string>
    <string name="hide_susfs_status">Ocultar estado SuSFS</string>
    <string name="hide_susfs_status_summary">Ocultar información de estado de SuSFS en la página de inicio</string>
    <string name="hide_link_card">Ocultar el estado de la tarjeta de enlace</string>
    <string name="hide_link_card_summary">Ocultar información de la tarjeta de enlace en la página de inicio</string>
    <string name="theme_mode">Temas</string>
    <string name="theme_follow_system">Predeterminado del sistema</string>
    <string name="theme_light">Claro</string>
    <string name="theme_dark">Oscuro</string>
    <string name="manual_hook">Gancho manual</string>
    <string name="dynamic_color_title">Color dinámico</string>
    <string name="dynamic_color_summary">Colores dinámicos usando temas del sistema</string>
    <string name="choose_theme_color">Elegir un color de tema</string>
    <string name="color_default">Azul</string>
    <string name="color_green">Verde</string>
    <string name="color_purple">Morado</string>
    <string name="color_orange">Naranjo</string>
    <string name="color_pink">Rosa</string>
    <string name="color_gray">Gris</string>
    <string name="color_ivory">Ivory</string>
    <string name="flash_option">Opciones de flash</string>
    <string name="flash_option_tip">Seleccione el archivo a flashear</string>
>>>>>>> 204db674
    <string name="horizon_kernel">Install Anykernel3</string>
    <string name="horizon_kernel_summary">Flash archivo del kernel AnyKernel3</string>
    <string name="root_required">Requiere privilegios de root</string>
    <string name="copy_failed">Fallo al copiar archivo</string>
    <string name="reboot_complete_title">Desguace completo</string>
    <string name="reboot_complete_msg">¿Reiniciar inmediatamente?</string>
    <string name="yes">Si</string>
    <string name="no">No</string>
    <string name="failed_reboot">Reinicio fallido</string>
    <string name="batch_authorization">empoderar</string>
    <string name="batch_cancel_authorization">gasto</string>
    <string name="backup">Copia de seguridad</string>
    <string name="color_yellow">Amarillo</string>
    <string name="kpm_title">KPM</string>
    <string name="kpm_empty">No hay módulos del núcleo instalados en este momento</string>
    <string name="kpm_version">Versión</string>
    <string name="kpm_author">Autor</string>
    <string name="kpm_uninstall">Desinstalar</string>
    <string name="kpm_uninstall_success">Desinstalado con éxito</string>
    <string name="kpm_uninstall_failed">Error al desinstalar</string>
    <string name="kpm_install">Instalar</string>
    <string name="kpm_install_success">Carga exitosa del módulo kpm</string>
    <string name="kpm_install_failed">Error al cargar el módulo kpm</string>
    <string name="kpm_args">Parámetros</string>
    <string name="kpm_control">Empezar</string>
    <string name="home_kpm_version">Versión de KPM</string>
    <string name="close_notice">Cancelar</string>
    <string name="kernel_module_notice">Las siguientes funciones del módulo del núcleo fueron desarrolladas por KernelPatch y modificadas para incluir las funciones del módulo del núcleo de SukiSU Ultra</string>
    <string name="home_ContributionCard_kernelsu">SukiSU Ultra espera a</string>
    <string name="kpm_control_success">Correctamente realizado</string>
    <string name="kpm_control_failed">Fallido</string>
    <string name="home_click_to_ContributionCard_kernelsu">SukiSU Ultra será una rama relativamente independiente de KSU en el futuro, pero todavía apreciamos el KernelSU oficial y MKSU etc. ¡por sus contribuciones!</string>
    <string name="not_supported">Sin soporte</string>
    <string name="supported">Apoyado</string>
    <string name="home_kpm_module">"Número de módulos KPM: %d "</string>
    <string name="kpm_invalid_file">Archivo KPM inválido</string>
    <string name="kernel_patched">Kernel no parcheado</string>
    <string name="kernel_not_enabled">Kernel no configurado</string>
    <string name="custom_settings">Ajustes personalizados</string>
    <string name="kpm_install_mode">KPM Install</string>
    <string name="kpm_install_mode_load">Cargar</string>
    <string name="kpm_install_mode_embed">Insertar</string>
    <string name="kpm_install_mode_description">Por favor seleccione: %1\$s Modo de instalación del Módulo \n\nCarga: Cargar temporalmente el módulo \nInsertar: Instalar permanentemente en el sistema</string>
    <string name="log_failed_to_check_module_file">Error al comprobar la existencia del archivo de módulo</string>
    <string name="snackbar_failed_to_check_module_file">No se puede comprobar si el archivo de módulo existe</string>
    <string name="confirm_uninstall_title">Confirme las desinstalaciones</string>
    <string name="confirm_uninstall_confirm">Desinstalar</string>
    <string name="confirm_uninstall_dismiss">Cancelar</string>
    <string name="theme_color">Color del tema</string>
    <string name="invalid_file_type">¡Tipo de archivo incorrecto! Por favor seleccione el archivo .kpm.</string>
    <string name="confirm_uninstall_title_with_filename">Desinstalar</string>
    <string name="confirm_uninstall_content">El siguiente KPM será desinstalado: %s</string>
    <string name="settings_susfs_toggle_summary">Deshabilita los ganchos kprobe creados por KernelSU, usando ganchos en línea en su lugar, que es similar al método de enganche del núcleo no GKI.</string>
    <string name="image_editor_title">Ajustar imagen de fondo</string>
    <string name="image_editor_hint">Usa dos dedos para acercar la imagen, y un dedo para arrastrarla para ajustar la posición</string>
    <string name="background_image_error">Imposible cargar imagen</string>
    <string name="reprovision">Reaprovisionamiento</string>
    <!-- Kernel Flash Progress Related -->
    <string name="horizon_flash_title">Parpadeo Kernel</string>
    <string name="horizon_logs_label">Registros:</string>
    <string name="horizon_flash_complete">Flashear completo</string>
    <!-- Flash Status Related -->
    <string name="horizon_preparing">Preparando…</string>
    <string name="horizon_cleaning_files">Limpiando archivos…</string>
    <string name="horizon_copying_files">Copiando archivos…</string>
    <string name="horizon_extracting_tool">Extrayendo herramienta flash…</string>
    <string name="horizon_patching_script">Parcheando script flash…</string>
    <string name="horizon_flashing">Flashear kernel…</string>
    <string name="horizon_flash_complete_status">Flash completado</string>
    <!-- Slot selection related strings -->
    <string name="select_slot_title">Seleccionar Ranura Flash</string>
    <string name="select_slot_description">Por favor, seleccione la ranura de destino para flashear el arranque</string>
    <string name="slot_a">Slot A</string>
    <string name="slot_b">Slot B</string>
    <string name="selected_slot">Slot selectionada</string>
    <string name="horizon_getting_original_slot">Obteniendo la ranura original</string>
    <string name="horizon_setting_target_slot">Establecer la ranura especificada</string>
    <string name="horizon_restoring_original_slot">Restaurar Ranura Predeterminada</string>
    <string name="current_slot">Ranura actual：%1$s </string>
    <!-- Error Messages -->
    <string name="horizon_copy_failed">Hubo un fallo al copiar</string>
    <string name="horizon_unknown_error">Error desconocido</string>
    <string name="flash_failed_message">Flash falló</string>
    <!-- lkm/gki install -->
    <string name="Lkm_install_methods">Reparación/instalación de LKM</string>
    <string name="GKI_install_methods">GKI/non-GKI installation</string>
    <string name="kernel_version_log">Versión del kernel</string>
    <string name="tool_version_log">Usando la herramienta de parches：%1$s</string>
    <string name="configuration">Configurar</string>
    <string name="app_settings">Configuración de la Aplicación</string>
    <string name="tools">Herramientas</string>
    <string name="currently_selected">Actualmente</string>
    <!--  String resources used in SuperUser -->
    <string name="clear">Eliminaciones</string>
    <string name="apps_with_root">Aplicaciones con privilegios de root</string>
    <string name="apps_with_custom_profile">Aplicaciones con configuraciones personalizadas</string>
    <string name="other_apps">Aplicaciones con valores por defecto sin cambios</string>
    <string name="no_apps_found">No se ha encontrado la solicitud</string>
    <string name="selinux_enabled_toast">SELinux habilitado</string>
    <string name="selinux_disabled_toast">SELinux desactivado</string>
    <string name="selinux_change_failed">Error al cambiar el estado de SELinux</string>
    <string name="advanced_settings">Configuraciones avanzadas</string>
    <string name="appearance_settings">Personalizar la barra de herramientas.</string>
    <string name="back">Retorno</string>
    <string name="expand">Estar en pleno swing</string>
    <string name="collapse">poner</string>
    <string name="susfs_enabled">SuSFS activado</string>
    <string name="susfs_disabled">SuSFS desactivado</string>
    <string name="background_set_success">Fondo establecido correctamente</string>
    <string name="background_removed">Eliminar fondo personalizado</string>
    <string name="root_require_for_install">Requiere privilegios de root</string>
    <!-- KPM display settings -->
    <string name="show_kpm_info">Mostrar función KPM</string>
    <string name="show_kpm_info_summary">Mostrar información y función KPM en la barra de inicio e inferior (Necesita reabrir la aplicación)</string>
    <!-- Webui X settings -->
    <string name="use_webuix">Usar WebUI X</string>
    <string name="use_webuix_summary">Usar WebUI X en lugar de WebUI que soporta más API</string>
    <string name="use_webuix_eruda">Inyectar Eruda en WebUI X</string>
    <string name="use_webuix_eruda_summary">Inyecta una consola de depuración en WebUI X para facilitar la depuración. Requiere que la depuración web esté encendida.</string>
    <!-- DPI setting related strings -->
    <string name="dpi_settings">Configuración DPI</string>
    <string name="app_dpi_title">DPI aplicado</string>
    <string name="app_dpi_summary">Ajustar la densidad de pantalla para la aplicación actual</string>
    <string name="dpi_size_small">Pequeño </string>
    <string name="dpi_size_medium">Medio </string>
    <string name="dpi_size_large">Original</string>
    <string name="dpi_size_extra_large">sobretamaño</string>
    <string name="dpi_size_custom">personalizable</string>
    <string name="dpi_apply_settings">Aplicando ajustes de DPI</string>
    <string name="dpi_confirm_title">Confirmar cambio DPI</string>
    <string name="dpi_confirm_message">¿Estás seguro de que quieres cambiar el DPI de la aplicación de %1$d a %2$d?</string>
    <string name="dpi_confirm_summary">La aplicación necesita reiniciarse para aplicar la nueva configuración DPI, no afecta a la barra de estado del sistema u otras aplicaciones</string>
    <string name="dpi_applied_success">DPI ha sido establecido a %1$d, efectivo después de reiniciar la aplicación</string>
    <!-- Language settings related strings -->
    <string name="language_setting">Idioma de la aplicación</string>
    <string name="language_follow_system">Seguir sistema</string>
    <string name="language_changed">Idioma cambiado, reiniciando para aplicar cambios</string>
    <string name="settings_card_dim">Ajuste de oscuridad de tarjeta</string>
    <!-- Super User Related -->
    <string name="scroll_to_top">Arriba</string>
    <string name="scroll_to_bottom">Abajo</string>
    <string name="scroll_to_top_description">Ir arriba</string>
    <string name="scroll_to_bottom_description">Desplazar hacia abajo</string>
    <string name="authorized">autorizado</string>
    <string name="unauthorized">Sin Autorización</string>
    <string name="selected">Seleccionados</string>
    <string name="select">opción</string>
    <string name="profile_umount_modules_disable">Desactivar módulo personalizado de desinstalación</string>
    <!-- Flash related -->
    <string name="error_code">código de error</string>
    <string name="check_log">Por favor, compruebe el registro</string>
    <string name="installing_module">Módulo instalado %1$d/%2$d</string>
    <string name="module_failed_count">%d falló al instalar un nuevo módulo</string>
    <string name="module_download_error">La descarga del modelo falló</string>
</resources><|MERGE_RESOLUTION|>--- conflicted
+++ resolved
@@ -182,36 +182,6 @@
     <string name="module_install_multiple_confirm_with_names">Sure you want to install the following %1$d modules? \n\n%2$s</string>
     <string name="more_settings">Opciones avanzadas</string>
     <string name="selinux">SELinux</string>
-<<<<<<< HEAD
-    <string name="selinux_enabled">Enabled</string>
-    <string name="selinux_disabled">Disabled</string>
-    <string name="simple_mode">Simplicity mode</string>
-    <string name="simple_mode_summary">Hides unnecessary cards when turned on</string>
-    <string name="hide_kernel_kernelsu_version">Hide kernel version</string>
-    <string name="hide_kernel_kernelsu_version_summary">Hide kernel version</string>
-    <string name="hide_other_info">Hide other info</string>
-    <string name="hide_other_info_summary">Hides information about the number of super users, modules and KPM modules on the home page</string>
-    <string name="hide_susfs_status">Hide SuSFS status</string>
-    <string name="hide_susfs_status_summary">Hide SuSFS status information on the home page</string>
-    <string name="hide_link_card">Hide Link Card Status</string>
-    <string name="hide_link_card_summary">Hide link card information on the home page</string>
-    <string name="theme_mode">Theme</string>
-    <string name="theme_follow_system">Follow system</string>
-    <string name="theme_light">Light</string>
-    <string name="theme_dark">Dark</string>
-    <string name="manual_hook">Manual Hook</string>
-    <string name="dynamic_color_title">Dynamic colours</string>
-    <string name="dynamic_color_summary">Dynamic colours using system themes</string>
-    <string name="choose_theme_color">Choose a theme colour</string>
-    <string name="color_default">Blue</string>
-    <string name="color_green">Green</string>
-    <string name="color_purple">Purple</string>
-    <string name="color_orange">Orange</string>
-    <string name="color_pink">Pink</string>
-    <string name="color_gray">Gray</string>
-    <string name="flash_option">Brush Options</string>
-    <string name="flash_option_tip">Select the file to be flashed</string>
-=======
     <string name="selinux_enabled">Habilitado</string>
     <string name="selinux_disabled">Desactivado</string>
     <string name="simple_mode">Modo de simplicidad</string>
@@ -238,10 +208,8 @@
     <string name="color_orange">Naranjo</string>
     <string name="color_pink">Rosa</string>
     <string name="color_gray">Gris</string>
-    <string name="color_ivory">Ivory</string>
     <string name="flash_option">Opciones de flash</string>
     <string name="flash_option_tip">Seleccione el archivo a flashear</string>
->>>>>>> 204db674
     <string name="horizon_kernel">Install Anykernel3</string>
     <string name="horizon_kernel_summary">Flash archivo del kernel AnyKernel3</string>
     <string name="root_required">Requiere privilegios de root</string>
