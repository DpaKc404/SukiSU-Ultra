--- conflicted
+++ resolved
@@ -47,11 +47,7 @@
 
 obj-$(CONFIG_KSU) += kernelsu.o
 
-<<<<<<< HEAD
-#KSU_MANUAL_VERSION := 12714
-=======
 KSU_MANUAL_VERSION := 12717
->>>>>>> d0caf377
 
 ifeq ($(strip $(KSU_MANUAL_VERSION)),)
     ifeq ($(shell test -e $(srctree)/$(src)/../.git; echo $$?),0)
@@ -64,11 +60,7 @@
         ccflags-y += -DKSU_VERSION=$(KSU_VERSION)
     else
         $(warning "KSU_GIT_VERSION not defined! Using default version.")
-<<<<<<< HEAD
-        KSU_VERSION := $(KSU_VERSION)
-=======
         KSU_VERSION := 12717
->>>>>>> d0caf377
         $(info -- KernelSU version (Default): $(KSU_VERSION))
         ccflags-y += -DKSU_VERSION=$(KSU_VERSION)
     endif
